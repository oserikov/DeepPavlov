--- conflicted
+++ resolved
@@ -94,8 +94,6 @@
             with open(self.log_file, 'w') as log_file:
                 json.dump(self.log, log_file)
 
-<<<<<<< HEAD
-=======
     def exp_time(self, time):
         with open(self.log_file, 'r') as old_log:
             old_log = json.load(old_log)
@@ -104,7 +102,6 @@
         with open(self.log_file, 'w') as log_file:
             json.dump(old_log, log_file)
 
->>>>>>> d9aabb44
     def update_log(self):
         """ Updates the log with information about the new pipeline """
 
