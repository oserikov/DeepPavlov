--- conflicted
+++ resolved
@@ -34,12 +34,8 @@
                   },
           "ranking": {("configs/ranking/insurance_config.json", "ranking", True): []},
           "squad": {("configs/squad/squad.json", "squad_model", True): []},
-<<<<<<< HEAD
-          "seq2seq_go_bot": {("configs/seq2seq_go_bot/bot_kvret.json", "seq2seq_go_bot", True): []}
-=======
           "seq2seq_go_bot": {("configs/seq2seq_go_bot/bot_kvret.json", "seq2seq_go_bot", True): []},
           "odqa": {("configs/odqa/ranker_test.json", "odqa", True): []}
->>>>>>> 3215fc31
           }
 
 MARKS = {"gpu_only": ["squad"], "slow": ["error_model", "go_bot", "squad"]}  # marks defined in pytest.ini
