# Copyright 2017 Neural Networks and Deep Learning lab, MIPT
#
# Licensed under the Apache License, Version 2.0 (the "License");
# you may not use this file except in compliance with the License.
# You may obtain a copy of the License at
#
#     http://www.apache.org/licenses/LICENSE-2.0
#
# Unless required by applicable law or agreed to in writing, software
# distributed under the License is distributed on an "AS IS" BASIS,
# WITHOUT WARRANTIES OR CONDITIONS OF ANY KIND, either express or implied.
# See the License for the specific language governing permissions and
# limitations under the License.

<<<<<<< HEAD
from copy import copy
import numpy as np
from typing import List, Union, Iterable, Optional
=======
from logging import getLogger
from typing import List, Union, Iterable
>>>>>>> 347dc625

import numpy as np

from deeppavlov.core.commands.utils import expand_path
from deeppavlov.core.common.registry import register
from deeppavlov.core.data.utils import zero_pad_truncate
from deeppavlov.core.models.component import Component
from deeppavlov.core.models.estimator import Estimator

log = getLogger(__name__)


@register('siamese_preprocessor')
class SiamesePreprocessor(Estimator):
    """ Preprocessing of data samples containing text strings to feed them in a siamese network.

    First ``num_context_turns`` strings in each data sample corresponds to the dialogue ``context``
    and the rest string(s) in the sample is (are) ``response(s)``.

    Args:
        save_path: The parameter is only needed to initialize the base class
            :class:`~deeppavlov.core.models.serializable.Serializable`.
        load_path: The parameter is only needed to initialize the base class
            :class:`~deeppavlov.core.models.serializable.Serializable`.
        max_sequence_length: A maximum length of text sequences in tokens.
            Longer sequences will be truncated and shorter ones will be padded.
        dynamic_batch:  Whether to use dynamic batching. If ``True``, the maximum length of a sequence for a batch
            will be equal to the maximum of all sequences lengths from this batch,
            but not higher than ``max_sequence_length``.
        padding: Padding. Possible values are ``pre`` and ``post``.
            If set to ``pre`` a sequence will be padded at the beginning.
            If set to ``post`` it will padded at the end.
        truncating: Truncating. Possible values are ``pre`` and ``post``.
            If set to ``pre`` a sequence will be truncated at the beginning.
            If set to ``post`` it will truncated at the end.
        use_matrix: Whether to use a trainable matrix with token (word) embeddings.
        num_context_turns: A number of ``context`` turns in data samples.
        num_ranking_samples: A number of condidates for ranking including positive one.
        add_raw_text: whether add raw text sentences to output data list or not.
            Use with conjunction of models using sentence encoders
        tokenizer: An instance of one of the :class:`deeppavlov.models.tokenizers`.
        vocab: An instance of :class:`deeppavlov.core.data.simple_vocab.SimpleVocabulary`.
        embedder: an instance of one of the :class:`deeppavlov.models.embedders`.
        sent_vocab: An instance of of :class:`deeppavlov.core.data.simple_vocab.SimpleVocabulary`.
            It is used to store all ``responces`` and to find the best ``response``
            to the user ``context`` in the ``interact`` mode.
    """

    def __init__(self,
                 save_path: str = './tok.dict',
                 load_path: str = './tok.dict',
                 max_sequence_length: int = None,
                 dynamic_batch: bool = False,
                 padding: str = 'post',
                 truncating: str = 'post',
                 use_matrix: bool = True,
                 num_context_turns: int = 1,
                 num_ranking_samples: int = 1,
                 add_raw_text: bool = False,
                 tokenizer: Component = None,
                 vocab: Estimator = None,
                 embedder: Optional[Component] = None,
                 sent_vocab: Optional[Estimator] = None,
                 **kwargs):

        self.max_sequence_length = max_sequence_length
        self.padding = padding
        self.truncating = truncating
        self.dynamic_batch = dynamic_batch
        self.use_matrix = use_matrix
        self.num_ranking_samples = num_ranking_samples
        self.num_context_turns = num_context_turns
        self.add_raw_text = add_raw_text
        self.tokenizer = tokenizer
        self.embedder = embedder
        self.vocab = vocab
        self.sent_vocab = sent_vocab
        self.save_path = expand_path(save_path).resolve()
        self.load_path = expand_path(load_path).resolve()

        super().__init__(load_path=self.load_path, save_path=self.save_path, **kwargs)

    def destroy(self) -> None:
        if not self.use_matrix:
            self.embedder.destroy()

    def fit(self, x: List[List[str]]) -> None:
        if self.sent_vocab is not None:
            self.sent_vocab.fit([el[self.num_context_turns:] for el in x])
        x_tok = [self.tokenizer(el) for el in x]
        self.vocab.fit([el for x in x_tok for el in x])

    def __call__(self, x: Union[List[List[str]], List[str]]) -> Iterable[List[List[np.ndarray]]]:
        if len(x) == 0 or isinstance(x[0], str):
            if len(x) == 1:  # interact mode: len(batch) == 1
                x_preproc = [[sent.strip() for sent in x[0].split('&')]]  # List[str] -> List[List[str]]
            elif len(x) == 0:
                x_preproc = [['']]
            else:
                x_preproc = [[el] for el in x]
        else:
            x_preproc = [el[:self.num_context_turns+self.num_ranking_samples] for el in x]
        for el in x_preproc:
            x_tok = self.tokenizer(el)
            x_ctok = [y if len(y) != 0 else [''] for y in x_tok]
            if self.use_matrix:
                x_proc = self.vocab(x_ctok)
            else:
                x_proc = self.embedder(x_ctok)
            if self.dynamic_batch:
                msl = min((max([len(y) for el in x_tok for y in el]), self.max_sequence_length))
            else:
                msl = self.max_sequence_length
            x_proc = zero_pad_truncate(x_proc, msl, pad=self.padding, trunc=self.truncating)
            x_proc = list(x_proc)
            if self.add_raw_text:
                x_proc += el   # add (self.num_context_turns+self.num_ranking_samples) raw sentences
            yield x_proc

    def load(self) -> None:
        pass

    def save(self) -> None:
        if self.sent_vocab is not None:
            self.sent_vocab.save()
        self.vocab.save()<|MERGE_RESOLUTION|>--- conflicted
+++ resolved
@@ -12,14 +12,8 @@
 # See the License for the specific language governing permissions and
 # limitations under the License.
 
-<<<<<<< HEAD
-from copy import copy
-import numpy as np
+from logging import getLogger
 from typing import List, Union, Iterable, Optional
-=======
-from logging import getLogger
-from typing import List, Union, Iterable
->>>>>>> 347dc625
 
 import numpy as np
 
